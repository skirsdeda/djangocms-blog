[tox]
envlist = pep8,isort,docs,py{35,34,27}-django{19}-{cms33,cms32,knocker},py{35,34,33,27}-django{18}-cms{33,32}

[testenv]
commands = {env:COMMAND:python} cms_helper.py test djangocms_blog
deps =
<<<<<<< HEAD
=======
    py26: unittest2
    django16: Django>=1.6,<1.7
    django16: django-taggit<0.18
    django16: django-mptt<0.8
    django16: django-filer<1.2
    django16: cmsplugin-filer<1.1
    django17: Django>=1.7,<1.8
    django17: django-mptt<0.8
    django17: django-filer<1.3
    django17: cmsplugin-filer<1.2
>>>>>>> 0fc168e1
    django18: Django>=1.8,<1.9
    django18: django-mptt>=0.8
    django18: django-filer<1.3
    django18: cmsplugin-filer<1.2
    django19: Django>=1.9,<1.10
    django19: django-mptt>=0.8
<<<<<<< HEAD
=======
    django19: django-filer<1.3
    django19: cmsplugin-filer<1.2
    cms30: https://github.com/divio/django-cms/archive/release/3.0.x.zip
    cms30: djangocms-text-ckeditor<2.8
    cms31: https://github.com/divio/django-cms/archive/release/3.1.x.zip
    cms31: djangocms-text-ckeditor<2.9
>>>>>>> 0fc168e1
    cms32: https://github.com/divio/django-cms/archive/release/3.2.x.zip
    cms32: djangocms-text-ckeditor<3.0
    cms33: https://github.com/divio/django-cms/archive/release/3.3.x.zip
    cms33: djangocms-text-ckeditor>=3.0
    knocker: https://github.com/divio/django-cms/archive/release/3.2.x.zip
    knocker: https://github.com/nephila/django-knocker/archive/master.zip?0.1.1
    knocker: djangocms-text-ckeditor<3.0
    django-meta>=1.2
    https://github.com/nephila/djangocms-helper/archive/develop.zip
<<<<<<< HEAD
    py27: django-filer<1.3
    py27: cmsplugin-filer<1.2
    py33: django-filer<1.3
    py33: cmsplugin-filer<1.2
    py34: django-filer<1.3
    py34: cmsplugin-filer<1.2
    py35: django-filer<1.3
    py35: cmsplugin-filer<1.2
=======
>>>>>>> 0fc168e1
    https://github.com/aldryn/aldryn-apphooks-config/archive/master.zip
    https://github.com/nephila/djangocms-apphook-setup/archive/master.zip
    -r{toxinidir}/requirements-test.txt

[testenv:isort]
deps = isort
commands = isort -c -rc -df djangocms_blog tests
skip_install = true

[testenv:pep8]
deps = flake8
commands = flake8
skip_install = true

[testenv:docs]
deps =
    sphinx
    sphinx-rtd-theme
    -rrequirements-test.txt
changedir=docs
skip_install = true
commands=
    sphinx-build -W -b html -d {envtmpdir}/doctrees .  {toxinidir}/docs/_build/html<|MERGE_RESOLUTION|>--- conflicted
+++ resolved
@@ -4,34 +4,14 @@
 [testenv]
 commands = {env:COMMAND:python} cms_helper.py test djangocms_blog
 deps =
-<<<<<<< HEAD
-=======
-    py26: unittest2
-    django16: Django>=1.6,<1.7
-    django16: django-taggit<0.18
-    django16: django-mptt<0.8
-    django16: django-filer<1.2
-    django16: cmsplugin-filer<1.1
-    django17: Django>=1.7,<1.8
-    django17: django-mptt<0.8
-    django17: django-filer<1.3
-    django17: cmsplugin-filer<1.2
->>>>>>> 0fc168e1
     django18: Django>=1.8,<1.9
     django18: django-mptt>=0.8
     django18: django-filer<1.3
     django18: cmsplugin-filer<1.2
     django19: Django>=1.9,<1.10
     django19: django-mptt>=0.8
-<<<<<<< HEAD
-=======
     django19: django-filer<1.3
     django19: cmsplugin-filer<1.2
-    cms30: https://github.com/divio/django-cms/archive/release/3.0.x.zip
-    cms30: djangocms-text-ckeditor<2.8
-    cms31: https://github.com/divio/django-cms/archive/release/3.1.x.zip
-    cms31: djangocms-text-ckeditor<2.9
->>>>>>> 0fc168e1
     cms32: https://github.com/divio/django-cms/archive/release/3.2.x.zip
     cms32: djangocms-text-ckeditor<3.0
     cms33: https://github.com/divio/django-cms/archive/release/3.3.x.zip
@@ -41,17 +21,6 @@
     knocker: djangocms-text-ckeditor<3.0
     django-meta>=1.2
     https://github.com/nephila/djangocms-helper/archive/develop.zip
-<<<<<<< HEAD
-    py27: django-filer<1.3
-    py27: cmsplugin-filer<1.2
-    py33: django-filer<1.3
-    py33: cmsplugin-filer<1.2
-    py34: django-filer<1.3
-    py34: cmsplugin-filer<1.2
-    py35: django-filer<1.3
-    py35: cmsplugin-filer<1.2
-=======
->>>>>>> 0fc168e1
     https://github.com/aldryn/aldryn-apphooks-config/archive/master.zip
     https://github.com/nephila/djangocms-apphook-setup/archive/master.zip
     -r{toxinidir}/requirements-test.txt

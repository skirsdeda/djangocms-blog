#!/usr/bin/env python
# -*- coding: utf-8 -*-
from __future__ import absolute_import, print_function, unicode_literals

import os

from tempfile import mkdtemp


def gettext(s): return s

HELPER_SETTINGS = dict(
    ROOT_URLCONF='tests.test_utils.urls',
    INSTALLED_APPS=[
        'filer',
        'parler',
        'meta',
        'easy_thumbnails',
        'django.contrib.sitemaps',
        'djangocms_text_ckeditor',
        'cmsplugin_filer_image',
        'taggit',
        'taggit_autosuggest',
        'aldryn_apphooks_config',
        'aldryn_search',
    ],
    LANGUAGE_CODE='en',
    LANGUAGES=(
        ('en', gettext('English')),
        ('fr', gettext('French')),
        ('it', gettext('Italiano')),
    ),
    CMS_LANGUAGES={
        1: [
            {
                'code': 'en',
                'name': gettext('English'),
                'public': True,
            },
            {
                'code': 'it',
                'name': gettext('Italiano'),
                'public': True,
            },
            {
                'code': 'fr',
                'name': gettext('French'),
                'public': True,
            },
        ],
        2: [
            {
                'code': 'en',
                'name': gettext('English'),
                'public': True,
            },
        ],
        'default': {
            'hide_untranslated': False,
        },
    },
    PARLER_LANGUAGES={
        1: (
            {'code': 'en'},
            {'code': 'it'},
            {'code': 'fr'},
        ),
        2: (
            {'code': 'en'},
        ),
        'default': {
            'fallbacks': ['en'],
            'hide_untranslated': False,
        }
    },
    MIGRATION_MODULES={},
    CMS_TEMPLATES=(
        ('blog.html', 'Blog template'),
    ),
    META_SITE_PROTOCOL='http',
    META_USE_SITES=True,
    META_SITE_DOMAIN='example.com',
    META_USE_OG_PROPERTIES=True,
    META_USE_TWITTER_PROPERTIES=True,
    META_USE_GOOGLEPLUS_PROPERTIES=True,
    THUMBNAIL_PROCESSORS=(
        'easy_thumbnails.processors.colorspace',
        'easy_thumbnails.processors.autocrop',
        'filer.thumbnail_processors.scale_and_crop_with_subject_location',
        'easy_thumbnails.processors.filters',
    ),
    USE_TZ=True,
    TIME_ZONE='UTC',
    FILE_UPLOAD_TEMP_DIR=mkdtemp(),
    SITE_ID=1,
    HAYSTACK_CONNECTIONS={
        'default': {}
    },
<<<<<<< HEAD
    CACHES={
        'default': {
            'BACKEND': 'django.core.cache.backends.locmem.LocMemCache',
        }
    }
=======
    BLOG_AUTO_SETUP=False,
>>>>>>> f9262e33
)

try:
    import cmsplugin_filer_image.migrations_django  # pragma: no cover # NOQA
    HELPER_SETTINGS[
        'MIGRATION_MODULES'
    ]['cmsplugin_filer_image'] = 'cmsplugin_filer_image.migrations_django'

except ImportError:
    pass

try:
    import knocker  # pragma: no cover # NOQA
    HELPER_SETTINGS['INSTALLED_APPS'].append('knocker')
    HELPER_SETTINGS['INSTALLED_APPS'].append('channels')
    HELPER_SETTINGS['INSTALLED_APPS'].append('djangocms_blog.liveblog',)
    HELPER_SETTINGS['CHANNEL_LAYERS'] = {
        'default': {
            'BACKEND': 'asgiref.inmemory.ChannelLayer',
            'ROUTING': 'tests.test_utils.routing.channel_routing',
        },
    }
except ImportError:
    pass
os.environ['AUTH_USER_MODEL'] = 'tests.test_utils.CustomUser'


def run():
    from djangocms_helper import runner
    runner.cms('djangocms_blog')


def setup():
    import sys
    from djangocms_helper import runner
    runner.setup('djangocms_blog', sys.modules[__name__], use_cms=True)

if __name__ == '__main__':
    run()<|MERGE_RESOLUTION|>--- conflicted
+++ resolved
@@ -96,15 +96,12 @@
     HAYSTACK_CONNECTIONS={
         'default': {}
     },
-<<<<<<< HEAD
     CACHES={
         'default': {
             'BACKEND': 'django.core.cache.backends.locmem.LocMemCache',
         }
-    }
-=======
+    },
     BLOG_AUTO_SETUP=False,
->>>>>>> f9262e33
 )
 
 try:

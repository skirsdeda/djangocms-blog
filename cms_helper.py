#!/usr/bin/env python
# -*- coding: utf-8 -*-
from __future__ import absolute_import, print_function, unicode_literals

import os

from tempfile import mkdtemp


def gettext(s):
    return s



HELPER_SETTINGS = dict(
    ROOT_URLCONF='tests.test_utils.urls',
    INSTALLED_APPS=[
        'filer',
        'parler',
        'meta',
        'easy_thumbnails',
        'django.contrib.sitemaps',
        'djangocms_text_ckeditor',
        'cmsplugin_filer_image',
        'taggit',
        'taggit_autosuggest',
        'aldryn_apphooks_config',
        'aldryn_search',
    ],
    LANGUAGE_CODE='en',
    LANGUAGES=(
        ('en', gettext('English')),
        ('fr', gettext('French')),
        ('it', gettext('Italiano')),
    ),
    CMS_LANGUAGES={
        1: [
            {
                'code': 'en',
                'name': gettext('English'),
                'public': True,
            },
            {
                'code': 'it',
                'name': gettext('Italiano'),
                'public': True,
            },
            {
                'code': 'fr',
                'name': gettext('French'),
                'public': True,
            },
        ],
        2: [
            {
                'code': 'en',
                'name': gettext('English'),
                'public': True,
            },
        ],
        'default': {
            'hide_untranslated': False,
        },
    },
    PARLER_LANGUAGES={
        1: (
            {'code': 'en'},
            {'code': 'it'},
            {'code': 'fr'},
        ),
        2: (
            {'code': 'en'},
        ),
        'default': {
            'fallbacks': ['en'],
            'hide_untranslated': False,
        }
    },
    MIGRATION_MODULES={},
    CMS_TEMPLATES=(
        ('blog.html', 'Blog template'),
    ),
    META_SITE_PROTOCOL='http',
    META_USE_SITES=True,
    META_SITE_DOMAIN='example.com',
    META_USE_OG_PROPERTIES=True,
    META_USE_TWITTER_PROPERTIES=True,
    META_USE_GOOGLEPLUS_PROPERTIES=True,
    THUMBNAIL_PROCESSORS=(
        'easy_thumbnails.processors.colorspace',
        'easy_thumbnails.processors.autocrop',
        'filer.thumbnail_processors.scale_and_crop_with_subject_location',
        'easy_thumbnails.processors.filters',
    ),
    USE_TZ=True,
    TIME_ZONE='UTC',
    FILE_UPLOAD_TEMP_DIR=mkdtemp(),
    SITE_ID=1,
    HAYSTACK_CONNECTIONS={
        'default': {}
    },
    CACHES={
        'default': {
            'BACKEND': 'django.core.cache.backends.locmem.LocMemCache',
        }
    },
    BLOG_AUTO_SETUP=False,
)

try:
    import cmsplugin_filer_image.migrations_django  # pragma: no cover # NOQA
    HELPER_SETTINGS[
        'MIGRATION_MODULES'
    ]['cmsplugin_filer_image'] = 'cmsplugin_filer_image.migrations_django'

except ImportError:
    pass

try:
    import knocker  # pragma: no cover # NOQA
    HELPER_SETTINGS['INSTALLED_APPS'].append('knocker')
    HELPER_SETTINGS['INSTALLED_APPS'].append('channels')
    HELPER_SETTINGS['INSTALLED_APPS'].append('djangocms_blog.liveblog',)
    HELPER_SETTINGS['CHANNEL_LAYERS'] = {
        'default': {
            'BACKEND': 'asgiref.inmemory.ChannelLayer',
            'ROUTING': 'tests.test_utils.routing.channel_routing',
        },
    }
except ImportError:
    pass
os.environ['AUTH_USER_MODEL'] = 'tests.test_utils.CustomUser'


def run():
    from djangocms_helper import runner
    runner.cms('djangocms_blog')


<<<<<<< HEAD
def setup():
    import sys
    from djangocms_helper import runner
    runner.setup('djangocms_blog', sys.modules[__name__], use_cms=True)


=======
>>>>>>> aa1f17ef
if __name__ == '__main__':
    run()<|MERGE_RESOLUTION|>--- conflicted
+++ resolved
@@ -9,7 +9,6 @@
 
 def gettext(s):
     return s
-
 
 
 HELPER_SETTINGS = dict(
@@ -137,14 +136,11 @@
     runner.cms('djangocms_blog')
 
 
-<<<<<<< HEAD
 def setup():
     import sys
     from djangocms_helper import runner
     runner.setup('djangocms_blog', sys.modules[__name__], use_cms=True)
 
 
-=======
->>>>>>> aa1f17ef
 if __name__ == '__main__':
     run()
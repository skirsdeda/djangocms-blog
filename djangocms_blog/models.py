# -*- coding: utf-8 -*-
from __future__ import absolute_import, print_function, unicode_literals

import hashlib

from aldryn_apphooks_config.fields import AppHookConfigField
from aldryn_apphooks_config.managers.parler import AppHookConfigTranslatableManager
from cms.models import CMSPlugin, PlaceholderField
from django.conf import settings as dj_settings
from django.contrib.auth import get_user_model
from django.contrib.sites.shortcuts import get_current_site
from django.core.cache import cache
from django.core.urlresolvers import reverse
from django.db import models
from django.db.models.signals import post_save, pre_delete
from django.dispatch import receiver
from django.utils import timezone
from django.utils.encoding import force_bytes, force_text, python_2_unicode_compatible
from django.utils.functional import cached_property
from django.utils.html import escape, strip_tags
from django.utils.text import slugify
from django.utils.translation import get_language, ugettext_lazy as _
from djangocms_text_ckeditor.fields import HTMLField
from filer.fields.image import FilerImageField
from meta.models import ModelMeta
from parler.models import TranslatableModel, TranslatedFields
from parler.utils.context import switch_language
from taggit_autosuggest.managers import TaggableManager

from .cms_appconfig import BlogConfig
from .managers import GenericDateTaggedManager
from .settings import get_setting

BLOG_CURRENT_POST_IDENTIFIER = get_setting('CURRENT_POST_IDENTIFIER')
BLOG_CURRENT_NAMESPACE = get_setting('CURRENT_NAMESPACE')
BLOG_PLUGIN_TEMPLATE_FOLDERS = get_setting('PLUGIN_TEMPLATE_FOLDERS')

try:  # pragma: no cover
    from cmsplugin_filer_image.models import ThumbnailOption  # NOQA
except ImportError:  # pragma: no cover
    from filer.models import ThumbnailOption  # NOQA

thumbnail_model = '%s.%s' % (
    ThumbnailOption._meta.app_label, ThumbnailOption.__name__
)


try:
    from knocker.mixins import KnockerModel
except ImportError:
    class KnockerModel(object):
        """
        Stub class if django-knocker is not installed
        """
        pass


@python_2_unicode_compatible
class BlogCategory(TranslatableModel):
    """
    Blog category
    """
    parent = models.ForeignKey(
        'self', verbose_name=_('parent'), null=True, blank=True, related_name='children'
    )
    date_created = models.DateTimeField(_('created at'), auto_now_add=True)
    date_modified = models.DateTimeField(_('modified at'), auto_now=True)
    app_config = AppHookConfigField(
        BlogConfig, null=True, verbose_name=_('app. config')
    )

    translations = TranslatedFields(
        name=models.CharField(_('name'), max_length=255),
        slug=models.SlugField(_('slug'), max_length=255, blank=True, db_index=True),
        meta={'unique_together': (('language_code', 'slug'),)}
    )

    objects = AppHookConfigTranslatableManager()

    class Meta:
        verbose_name = _('blog category')
        verbose_name_plural = _('blog categories')

<<<<<<< HEAD
    def descendants(self):
        children = []
        if self.children.exists():
            children.extend(self.children.all())
            for child in self.children.all():
                children.extend(child.descendants())
        return children

    @cached_property
    def linked_posts(self):
        return self.blog_posts.namespace(self.app_config.namespace)

=======
>>>>>>> 78001259
    @cached_property
    def count(self):
        return self.linked_posts.published().count()

    @cached_property
    def count_all_sites(self):
        return self.linked_posts.published(current_site=False).count()

    def get_absolute_url(self, lang=None):
        if not lang:
            lang = get_language()
        if self.has_translation(lang, ):
            slug = self.safe_translation_getter('slug', language_code=lang)
            return reverse(
                '%s:posts-category' % self.app_config.namespace,
                kwargs={'category': slug},
                current_app=self.app_config.namespace
            )
        # in case category doesn't exist in this language, gracefully fallback
        # to posts-latest
        return reverse(
            '%s:posts-latest' % self.app_config.namespace, current_app=self.app_config.namespace
        )

    def __str__(self):
        return self.safe_translation_getter('name')

    def save(self, *args, **kwargs):
        super(BlogCategory, self).save(*args, **kwargs)
        for lang in self.get_available_languages():
            self.set_current_language(lang)
            if not self.slug and self.name:
                self.slug = slugify(force_text(self.name))
        self.save_translations()


@python_2_unicode_compatible
class Post(KnockerModel, ModelMeta, TranslatableModel):
    """
    Blog post
    """
    author = models.ForeignKey(dj_settings.AUTH_USER_MODEL,
                               verbose_name=_('author'), null=True, blank=True,
                               related_name='djangocms_blog_post_author')

    date_created = models.DateTimeField(_('created'), auto_now_add=True)
    date_modified = models.DateTimeField(_('last modified'), auto_now=True)
    date_published = models.DateTimeField(_('published since'), null=True, blank=True)
    date_published_end = models.DateTimeField(_('published until'), null=True, blank=True)
    publish = models.BooleanField(_('publish'), default=False)
    categories = models.ManyToManyField('djangocms_blog.BlogCategory', verbose_name=_('category'),
                                        related_name='blog_posts', blank=True)
    main_image = FilerImageField(verbose_name=_('main image'), blank=True, null=True,
                                 on_delete=models.SET_NULL,
                                 related_name='djangocms_blog_post_image')
    main_image_thumbnail = models.ForeignKey(thumbnail_model,
                                             verbose_name=_('main image thumbnail'),
                                             related_name='djangocms_blog_post_thumbnail',
                                             on_delete=models.SET_NULL,
                                             blank=True, null=True)
    main_image_full = models.ForeignKey(thumbnail_model,
                                        verbose_name=_('main image full'),
                                        related_name='djangocms_blog_post_full',
                                        on_delete=models.SET_NULL,
                                        blank=True, null=True)
    enable_comments = models.BooleanField(verbose_name=_('enable comments on post'),
                                          default=get_setting('ENABLE_COMMENTS'))
    sites = models.ManyToManyField('sites.Site', verbose_name=_('Site(s)'), blank=True,
                                   help_text=_('Select sites in which to show the post. '
                                               'If none is set it will be '
                                               'visible in all the configured sites.'))
    app_config = AppHookConfigField(
        BlogConfig, null=True, verbose_name=_('app. config')
    )

    translations = TranslatedFields(
        title=models.CharField(_('title'), max_length=255),
        slug=models.SlugField(_('slug'), max_length=255, blank=True, db_index=True),
        abstract=HTMLField(_('abstract'), blank=True, default=''),
        meta_description=models.TextField(verbose_name=_('post meta description'),
                                          blank=True, default=''),
        meta_keywords=models.TextField(verbose_name=_('post meta keywords'),
                                       blank=True, default=''),
        meta_title=models.CharField(verbose_name=_('post meta title'),
                                    help_text=_('used in title tag and social sharing'),
                                    max_length=255,
                                    blank=True, default=''),
        post_text=HTMLField(_('text'), default='', blank=True),
        meta={'unique_together': (('language_code', 'slug'),)}
    )
    content = PlaceholderField('post_content', related_name='post_content')
    liveblog = PlaceholderField('live_blog', related_name='live_blog')
    enable_liveblog = models.BooleanField(verbose_name=_('enable liveblog on post'), default=False)

    objects = GenericDateTaggedManager()
    tags = TaggableManager(blank=True, related_name='djangocms_blog_tags')

    _metadata = {
        'title': 'get_title',
        'description': 'get_description',
        'keywords': 'get_keywords',
        'og_description': 'get_description',
        'twitter_description': 'get_description',
        'gplus_description': 'get_description',
        'locale': 'get_locale',
        'image': 'get_image_full_url',
        'object_type': 'get_meta_attribute',
        'og_type': 'get_meta_attribute',
        'og_app_id': 'get_meta_attribute',
        'og_profile_id': 'get_meta_attribute',
        'og_publisher': 'get_meta_attribute',
        'og_author_url': 'get_meta_attribute',
        'og_author': 'get_meta_attribute',
        'twitter_type': 'get_meta_attribute',
        'twitter_site': 'get_meta_attribute',
        'twitter_author': 'get_meta_attribute',
        'gplus_type': 'get_meta_attribute',
        'gplus_author': 'get_meta_attribute',
        'published_time': 'date_published',
        'modified_time': 'date_modified',
        'expiration_time': 'date_published_end',
        'tag': 'get_tags',
        'url': 'get_absolute_url',
    }

    class Meta:
        verbose_name = _('blog article')
        verbose_name_plural = _('blog articles')
        ordering = ('-date_published', '-date_created')
        get_latest_by = 'date_published'

    def __str__(self):
        return self.safe_translation_getter('title')

    @property
    def guid(self, language=None):
        if not language:
            language = self.get_current_language()
        base_string = '-{0}-{2}-{1}-'.format(
            language, self.app_config.namespace,
            self.safe_translation_getter('slug', language_code=language, any_language=True)
        )
        return hashlib.sha256(force_bytes(base_string)).hexdigest()

    def save(self, *args, **kwargs):
        """
        Handle some auto configuration during save
        """
        if self.publish and self.date_published is None:
            self.date_published = timezone.now()
        super(Post, self).save(*args, **kwargs)

    def save_translation(self, translation, *args, **kwargs):
        """
        Handle some auto configuration during save
        """
        if not translation.slug and translation.title:
            translation.slug = slugify(translation.title)
        super(Post, self).save_translation(translation, *args, **kwargs)

    def get_absolute_url(self, lang=None):
        if not lang or lang not in self.get_available_languages():
            lang = self.get_current_language()
        if not lang or lang not in self.get_available_languages():
            lang = get_language()
        with switch_language(self, lang):
            category = self.categories.first()
            kwargs = {}
            if self.date_published:
                current_date = self.date_published
            else:
                current_date = self.date_created
            urlconf = get_setting('PERMALINK_URLS')[self.app_config.url_patterns]
            if '<year>' in urlconf:
                kwargs['year'] = current_date.year
            if '<month>' in urlconf:
                kwargs['month'] = '%02d' % current_date.month
            if '<day>' in urlconf:
                kwargs['day'] = '%02d' % current_date.day
            if '<slug>' in urlconf:
                kwargs['slug'] = self.safe_translation_getter('slug', language_code=lang, any_language=True)  # NOQA
            if '<category>' in urlconf:
                kwargs['category'] = category.safe_translation_getter('slug', language_code=lang, any_language=True)  # NOQA
            return reverse('%s:post-detail' % self.app_config.namespace, kwargs=kwargs)

    def get_meta_attribute(self, param):
        """
        Retrieves django-meta attributes from apphook config instance
        :param param: django-meta attribute passed as key
        """
        return self._get_meta_value(param, getattr(self.app_config, param)) or ''

    def get_title(self):
        title = self.safe_translation_getter('meta_title', any_language=True)
        if not title:
            title = self.safe_translation_getter('title', any_language=True)
        return title.strip()

    def get_keywords(self):
        """
        Returns the list of keywords (as python list)
        :return: list
        """
        return self.safe_translation_getter('meta_keywords', default='').strip().split(',')

    def get_locale(self):
        return self.get_current_language()

    def get_description(self):
        description = self.safe_translation_getter('meta_description', any_language=True)
        if not description:
            description = self.safe_translation_getter('abstract', any_language=True)
        return escape(strip_tags(description)).strip()

    def get_image_full_url(self):
        if self.main_image:
            return self.build_absolute_uri(self.main_image.url)
        return ''

    def get_tags(self):
        """
        Returns the list of object tags as comma separated list
        """
        taglist = [tag.name for tag in self.tags.all()]
        return ','.join(taglist)

    def get_author(self):
        """
        Return the author (user) objects
        """
        return self.author

    def _set_default_author(self, current_user):
        if not self.author_id and self.app_config.set_author:
            if get_setting('AUTHOR_DEFAULT') is True:
                user = current_user
            else:
                user = get_user_model().objects.get(username=get_setting('AUTHOR_DEFAULT'))
            self.author = user

    def thumbnail_options(self):
        if self.main_image_thumbnail_id:
            return self.main_image_thumbnail.as_dict
        else:
            return get_setting('IMAGE_THUMBNAIL_SIZE')

    def full_image_options(self):
        if self.main_image_full_id:
            return self.main_image_full.as_dict
        else:
            return get_setting('IMAGE_FULL_SIZE')

    def get_full_url(self):
        """
        Return the url with protocol and domain url
        """
        return self.build_absolute_uri(self.get_absolute_url())

    @property
    def is_published(self):
        """
        Checks wether the blog post is *really* published by checking publishing dates too
        """
        return (self.publish and
                (self.date_published and self.date_published <= timezone.now()) and
                (self.date_published_end is None or self.date_published_end > timezone.now())
                )

    def should_knock(self, created=False):
        """
        Returns whether to emit knocks according to the post state
        """
        new = (self.app_config.send_knock_create and self.is_published and
               self.date_published == self.date_modified)
        updated = self.app_config.send_knock_update and self.is_published
        return new or updated

    def get_cache_key(self, language, prefix):
        return 'djangocms-blog:{2}:{0}:{1}'.format(language, self.guid, prefix)

    @property
    def liveblog_group(self):
        return 'liveblog-{apphook}-{lang}-{post}'.format(
            lang=self.get_current_language(),
            apphook=self.app_config.namespace,
            post=self.safe_translation_getter('slug', any_language=True)
        )


class BasePostPlugin(CMSPlugin):
    app_config = AppHookConfigField(
        BlogConfig, null=True, verbose_name=_('app. config'), blank=True
    )
    current_site = models.BooleanField(
        _('current site'), default=True, help_text=_('Select items from the current site only')
    )
    template_folder = models.CharField(
        max_length=200,
        verbose_name=_('Plugin template'),
        help_text=_('Select plugin template to load for this instance'),
        default=BLOG_PLUGIN_TEMPLATE_FOLDERS[0][0],
        choices=BLOG_PLUGIN_TEMPLATE_FOLDERS
    )

    class Meta:
        abstract = True

<<<<<<< HEAD
    def post_queryset(self, request=None, published_only=True):
=======
    def optimize(self, qs):
        """
        Apply select_related / prefetch_related to optimize the view queries
        :param qs: queryset to optimize
        :return: optimized queryset
        """
        return qs.select_related('app_config').prefetch_related(
            'translations', 'categories', 'categories__translations', 'categories__app_config'
        )

    def post_queryset(self, request=None):
>>>>>>> 78001259
        language = get_language()
        posts = Post.objects
        if self.app_config:
            posts = posts.namespace(self.app_config.namespace)
        if self.current_site:
            posts = posts.on_site(get_current_site(request))
        posts = posts.active_translations(language_code=language)
<<<<<<< HEAD
        if (published_only or not request or not getattr(request, 'toolbar', False) or
                not request.toolbar.edit_mode):
            posts = posts.published(current_site=self.current_site)
        return posts.all()
=======
        if not request or not getattr(request, 'toolbar', False) or not request.toolbar.edit_mode:
            posts = posts.published()
        return self.optimize(posts.all())
>>>>>>> 78001259


@python_2_unicode_compatible
class LatestPostsPlugin(BasePostPlugin):
    latest_posts = models.IntegerField(_('articles'), default=get_setting('LATEST_POSTS'),
                                       help_text=_('The number of latests '
                                                   'articles to be displayed.'))
    tags = TaggableManager(_('filter by tag'), blank=True,
                           help_text=_('Show only the blog articles tagged with chosen tags.'),
                           related_name='djangocms_blog_latest_post')
    categories = models.ManyToManyField('djangocms_blog.BlogCategory', blank=True,
                                        verbose_name=_('filter by category'),
                                        help_text=_('Show only the blog articles tagged '
                                                    'with chosen categories.'))

    def __str__(self):
        return force_text(_('%s latest articles by tag') % self.latest_posts)

    def copy_relations(self, oldinstance):
        for tag in oldinstance.tags.all():
            self.tags.add(tag)
        for category in oldinstance.categories.all():
            self.categories.add(category)

    def get_posts(self, request, published_only=True):
        posts = self.post_queryset(request, published_only)
        if self.tags.exists():
            posts = posts.filter(tags__in=list(self.tags.all()))
        if self.categories.exists():
            posts = posts.filter(categories__in=list(self.categories.all()))
        return self.optimize(posts.distinct())[:self.latest_posts]


@python_2_unicode_compatible
class AuthorEntriesPlugin(BasePostPlugin):
    authors = models.ManyToManyField(
        dj_settings.AUTH_USER_MODEL, verbose_name=_('authors'),
        limit_choices_to={'djangocms_blog_post_author__publish': True}
    )
    latest_posts = models.IntegerField(
        _('articles'), default=get_setting('LATEST_POSTS'),
        help_text=_('The number of author articles to be displayed.')
    )

    def __str__(self):
        return force_text(_('%s latest articles by author') % self.latest_posts)

    def copy_relations(self, oldinstance):
        self.authors = oldinstance.authors.all()

    def get_posts(self, request, published_only=True):
        posts = self.post_queryset(request, published_only)
        return posts[:self.latest_posts]

    def get_authors(self):
        authors = self.authors.all()
        for author in authors:
            author.count = 0
            qs = author.djangocms_blog_post_author
            if self.app_config:
                qs = qs.namespace(self.app_config.namespace)
            if self.current_site:
                qs = qs.published()
            else:
                qs = qs.published(current_site=False)
            count = qs.count()
            if count:
                author.count = count
        return authors


@python_2_unicode_compatible
class GenericBlogPlugin(BasePostPlugin):

    class Meta:
        abstract = False

    def __str__(self):
        return force_text(_('generic blog plugin'))


@receiver(pre_delete, sender=Post)
def pre_delete_post(sender, instance, **kwargs):
    for language in instance.get_available_languages():
        key = instance.get_cache_key(language, 'feed')
        cache.delete(key)


@receiver(post_save, sender=Post)
def post_save_post(sender, instance, **kwargs):
    for language in instance.get_available_languages():
        key = instance.get_cache_key(language, 'feed')
        cache.delete(key)<|MERGE_RESOLUTION|>--- conflicted
+++ resolved
@@ -81,7 +81,6 @@
         verbose_name = _('blog category')
         verbose_name_plural = _('blog categories')
 
-<<<<<<< HEAD
     def descendants(self):
         children = []
         if self.children.exists():
@@ -94,8 +93,6 @@
     def linked_posts(self):
         return self.blog_posts.namespace(self.app_config.namespace)
 
-=======
->>>>>>> 78001259
     @cached_property
     def count(self):
         return self.linked_posts.published().count()
@@ -403,9 +400,6 @@
     class Meta:
         abstract = True
 
-<<<<<<< HEAD
-    def post_queryset(self, request=None, published_only=True):
-=======
     def optimize(self, qs):
         """
         Apply select_related / prefetch_related to optimize the view queries
@@ -416,8 +410,7 @@
             'translations', 'categories', 'categories__translations', 'categories__app_config'
         )
 
-    def post_queryset(self, request=None):
->>>>>>> 78001259
+    def post_queryset(self, request=None, published_only=True):
         language = get_language()
         posts = Post.objects
         if self.app_config:
@@ -425,16 +418,10 @@
         if self.current_site:
             posts = posts.on_site(get_current_site(request))
         posts = posts.active_translations(language_code=language)
-<<<<<<< HEAD
         if (published_only or not request or not getattr(request, 'toolbar', False) or
                 not request.toolbar.edit_mode):
             posts = posts.published(current_site=self.current_site)
-        return posts.all()
-=======
-        if not request or not getattr(request, 'toolbar', False) or not request.toolbar.edit_mode:
-            posts = posts.published()
         return self.optimize(posts.all())
->>>>>>> 78001259
 
 
 @python_2_unicode_compatible
